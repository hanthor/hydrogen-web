--- conflicted
+++ resolved
@@ -48,32 +48,21 @@
                 })
             ]),
             t.div({className: "RoomView_body"}, [
-<<<<<<< HEAD
                 t.if(vm => vm.errorViewModel, t => t.div({className: "RoomView_error"}, t.view(new ErrorView(vm.errorViewModel)))),
                 t.mapView(vm => vm.callViewModel, callViewModel => callViewModel ? new CallView(callViewModel) : null),
-=======
-                t.div({className: "RoomView_error"}, [
-                    t.if(vm => vm.error, t => t.div( 
-                        [
-                            t.p({}, vm => vm.error),
-                            t.button({ className: "RoomView_error_closerButton", onClick: evt => vm.dismissError(evt) })
-                        ])
-                )]),
->>>>>>> 8ab28614
                 t.mapView(vm => vm.timelineViewModel, timelineViewModel => {
                     return timelineViewModel ?
                         new TimelineView(timelineViewModel, this._viewClassForTile) :
                         new TimelineLoadingView(vm);    // vm is just needed for i18n
                 }),
-                t.mapView(vm => vm.composerViewModel,
-                    composerViewModel => {
-                        switch (composerViewModel?.kind) {
-                            case "composer":
-                                return new MessageComposer(vm.composerViewModel, this._viewClassForTile);
-                            case "disabled":
-                                return new DisabledComposerView(vm.composerViewModel);
-                        }
-                    }),
+                t.mapView(vm => vm.composerViewModel, composerViewModel => {
+                    switch (composerViewModel?.kind) {
+                        case "composer":
+                            return new MessageComposer(vm.composerViewModel, this._viewClassForTile);
+                        case "disabled":
+                            return new DisabledComposerView(vm.composerViewModel);
+                    }
+                }),
             ])
         ]);
     }
