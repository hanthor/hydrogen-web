--- conflicted
+++ resolved
@@ -185,13 +185,8 @@
     }
 }
 
-<<<<<<< HEAD
-import {createNavigation} from "../navigation/index.js";
-import {ObservableValue} from "../../observable/value/ObservableValue";
-=======
 import {createNavigation} from "../navigation/index";
-import {ObservableValue} from "../../observable/ObservableValue";
->>>>>>> 8ab28614
+import {ObservableValue} from "../../observable/value";
 
 export function tests() { 
     class RoomVMMock {
