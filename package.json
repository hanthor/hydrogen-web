--- conflicted
+++ resolved
@@ -32,11 +32,8 @@
   },
   "homepage": "https://github.com/vector-im/hydrogen-web/#readme",
   "devDependencies": {
-<<<<<<< HEAD
     "@matrixdotorg/structured-logviewer": "^0.0.3",
-=======
     "@playwright/test": "^1.27.1",
->>>>>>> 8ab28614
     "@typescript-eslint/eslint-plugin": "^4.29.2",
     "@typescript-eslint/parser": "^4.29.2",
     "acorn": "^8.6.0",
@@ -58,11 +55,7 @@
     "regenerator-runtime": "^0.13.7",
     "svgo": "^2.8.0",
     "text-encoding": "^0.7.0",
-<<<<<<< HEAD
-    "typescript": "^4.4",
-=======
     "typescript": "^4.7.0",
->>>>>>> 8ab28614
     "vite": "^2.9.8",
     "xxhashjs": "^0.2.2"
   },
